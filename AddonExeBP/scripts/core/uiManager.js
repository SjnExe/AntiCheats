--- conflicted
+++ resolved
@@ -783,24 +783,24 @@
         .body('This is a test message from a UI action function.')
         .button('OK');
     await uiWait(player, form);
-<<<<<<< HEAD
-    return showPanel(player, context.sourcePanel, context);
-=======
->>>>>>> dcc42b83
+    return showPanel(player, context.sourcePanel, context);
 };
 
 uiActionFunctions['showTestSuccessMessage'] = async (player, context) => {
     debugLog(`[UIManager] Action 'showTestSuccessMessage' called by ${player.name}.`);
     const form = new ActionFormData()
         .title('Test Success')
-<<<<<<< HEAD
         .body('The UI action was called successfully and the panel was reloaded.')
         .button('OK');
     await uiWait(player, form);
     return showPanel(player, context.sourcePanel, context);
-=======
+};
+
+uiActionFunctions['showTestSuccessMessage'] = async (player, context) => {
+    debugLog(`[UIManager] Action 'showTestSuccessMessage' called by ${player.name}.`);
+    const form = new ActionFormData()
+        .title('Test Success')
         .body('The UI action was called successfully.')
         .button('OK');
     await uiWait(player, form);
->>>>>>> dcc42b83
 };