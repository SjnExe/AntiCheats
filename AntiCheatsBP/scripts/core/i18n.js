/**
 * @file AntiCheatsBP/scripts/core/i18n.js
 * @description Manages localized strings for the AntiCheat system.
 * This module handles the loading and retrieval of translation strings,
 * supporting different languages and placeholder substitution in strings.
 * It allows for nested key access using dot notation (e.g., "common.greeting").
 * @version 1.1.1
 */

// configModule import removed, will be initialized via a function call from main.js
import { translations as enUSTranslations } from './languages/en_US.js'; // Default language pack

const defaultLanguage = "en_US";
let currentLanguage = defaultLanguage; // Initialize with default, will be set by initializeI18n

/**
 * Stores all loaded translations. The keys are language codes (e.g., "en_US"),
 * and the values are the corresponding translation objects.
 * @type {Object.<string, object>}
 */
const _internalTranslations = {};
_internalTranslations[defaultLanguage] = enUSTranslations; // Populate with imported en_US translations

/**
 * Attempts to load a language pack.
 * @description Currently, this function is a stub and primarily serves to check if
 * the requested language is the default 'en_US' language, which is pre-loaded.
 * Future implementations could dynamically import language files.
 * @param {string} langCode - The language code to load (e.g., "es_ES", "de_DE").
 * @returns {boolean} True if the language is already loaded/available (i.e., 'en_US'), false otherwise.
 */
function loadLanguage(langCode) {
    if (_internalTranslations[langCode]) {
        return true;
    }
    // Placeholder for future dynamic language loading:
    // try {
    //     const module = await import(`./languages/${langCode}.js`);
    //     if (module && module.translations) {
    //         _internalTranslations[langCode] = module.translations;
    //         console.log(`[i18n] Successfully loaded language: ${langCode}`);
    //         return true;
    //     }
    // } catch (error) {
    //     console.warn(`[i18n] Failed to load language pack for ${langCode}:`, error);
    // }
    console.warn(`[i18n] Language pack for "${langCode}" is not pre-loaded, and dynamic loading is not yet implemented. Only "${defaultLanguage}" is available.`);
    return false;
}

/**
 * Sets the current language for string retrieval.
 * @description Attempts to set the active language. If the specified language
 * is not loaded and `loadLanguage` fails to make it available, the current
 * language remains unchanged.
 * @param {string} langCode - The language code to set as current (e.g., "en_US", "es_ES").
 */
export function setCurrentLanguage(langCode) {
    if (typeof langCode !== 'string' || !langCode) {
        console.warn(`[i18n] Invalid language code provided to setCurrentLanguage. Must be a non-empty string.`);
        return;
    }

    if (_internalTranslations[langCode]) {
        currentLanguage = langCode;
    } else {
        if (loadLanguage(langCode)) {
            currentLanguage = langCode;
        } else {
            console.warn(`[i18n] Failed to set runtime language to "${langCode}". It's not available. Current language remains "${currentLanguage}".`);
        }
    }
}

// Removed direct call to setCurrentLanguage(currentLanguage) here.
// Initialization will be triggered by initializeI18n from main.js.

/**
 * Initializes the i18n system with configuration from dependencies.
 * Sets the current language based on server configuration.
 * @param {object} dependencies - The standard dependencies object, expected to contain `config`.
 */
export function initializeI18n(dependencies) {
    if (dependencies && dependencies.config && dependencies.config.defaultServerLanguage) {
        setCurrentLanguage(dependencies.config.defaultServerLanguage);
    } else {
        // Fallback to defaultLanguage if config or specific setting is missing
        setCurrentLanguage(defaultLanguage);
        console.warn(`[i18n] defaultServerLanguage not found in config dependencies. Using default: ${defaultLanguage}`);
    }
}

/**
 * Retrieves a localized string based on a key and optionally formats it with arguments.
 * @description Fetches a string from the translation store using a dot-separated key.
 * If the key is not found in the `currentLanguage`, it attempts to find it in the
 * `DEFAULT_LANGUAGE`. If still not found, it returns the key itself and logs a warning.
 * Placeholders in the string (e.g., `{name}` or `{0}`) are replaced by values from `args`.
 * @param {string} key - The dot-separated key for the desired string (e.g., "common.button_close", "commands.tpa.requestSent").
 * @param {(object | Array<string | number>)} [args] - Optional arguments for placeholder replacement.
 *                                                   If an object, replaces `{placeholderKey}`.
 *                                                   If an array, replaces `{0}`, `{1}`, etc.
 * @returns {string} The localized and formatted string, or the key itself if not found.
 */
export function getString(key, args) {
    if (typeof key !== 'string' || !key) {
        console.warn(`[i18n] Invalid key provided to getString. Must be a non-empty string.`);
        return String(key); // Return the key (or its string representation) if invalid
    }

    const keyParts = key.split('.');
    let targetTranslationStore;
    let retrievedString = null;

    // Attempt to get string from current language
    targetTranslationStore = _internalTranslations[currentLanguage];
    if (targetTranslationStore) {
        let tempValue = targetTranslationStore;
        for (const part of keyParts) {
            if (tempValue && typeof tempValue === 'object' && Object.prototype.hasOwnProperty.call(tempValue, part)) {
                tempValue = tempValue[part];
            } else {
                tempValue = null; // Path broken
                break;
            }
        }
        if (typeof tempValue === 'string') {
            retrievedString = tempValue;
        }
    }

    // If not found in current language, try fallback to defaultLanguage
    if (retrievedString === null && currentLanguage !== defaultLanguage) {
        targetTranslationStore = _internalTranslations[defaultLanguage];
        if (targetTranslationStore) {
            let tempValue = targetTranslationStore;
            for (const part of keyParts) {
                if (tempValue && typeof tempValue === 'object' && Object.prototype.hasOwnProperty.call(tempValue, part)) {
                    tempValue = tempValue[part];
                } else {
                    tempValue = null; // Path broken
                    break;
                }
            }
            if (typeof tempValue === 'string') {
                retrievedString = tempValue;
            }
        }
    }

    // If still not found, warn and return the key
    if (retrievedString === null) {
        console.warn(`[i18n] Localization key "${key}" not found in "${currentLanguage}" or fallback "${defaultLanguage}". Returning key.`);
        return key;
    }

    // Substitute arguments if provided
    if (args) {
        if (Array.isArray(args)) {
            for (let i = 0; i < args.length; i++) {
                const regex = new RegExp(`\\{\\s*${i}\\s*\\}`, "g");
                retrievedString = retrievedString.replace(regex, String(args[i]));
            }
        } else if (typeof args === 'object' && args !== null) {
            for (const placeholderKey in args) {
                if (Object.prototype.hasOwnProperty.call(args, placeholderKey)) {
                    const regex = new RegExp(`\\{\\s*${placeholderKey}\\s*\\}`, "g");
                    retrievedString = retrievedString.replace(regex, String(args[placeholderKey]));
                }
            }
        }
    }
    return retrievedString;
}

// Exporting loadLanguage for potential future use, testing, or if other modules need to trigger language loading.
<<<<<<< HEAD
export const translations = {}; // Diagnostic placeholder
export { loadLanguage };
=======
export { loadLanguage };
export const translations = _internalTranslations; // Diagnostic: Exporting internal translations
>>>>>>> 19ec6a32
<|MERGE_RESOLUTION|>--- conflicted
+++ resolved
@@ -174,10 +174,6 @@
 }
 
 // Exporting loadLanguage for potential future use, testing, or if other modules need to trigger language loading.
-<<<<<<< HEAD
 export const translations = {}; // Diagnostic placeholder
 export { loadLanguage };
-=======
-export { loadLanguage };
-export const translations = _internalTranslations; // Diagnostic: Exporting internal translations
->>>>>>> 19ec6a32
+export const translations = _internalTranslations; // Diagnostic: Exporting internal translations